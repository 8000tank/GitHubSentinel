--- conflicted
+++ resolved
@@ -18,15 +18,10 @@
 
 def export_progress_by_date_range(repo, days):
     # 定义一个函数，用于导出和生成指定时间范围内项目的进展报告
-<<<<<<< HEAD
     raw_file_path = github_client.export_progress_by_date_range(
         repo, days)  # 导出原始数据文件路径
     report, report_file_path = report_generator.generate_daily_report(
         raw_file_path)  # 生成并获取报告内容及文件路径
-=======
-    raw_file_path = github_client.export_progress_by_date_range(repo, days)  # 导出原始数据文件路径
-    report, report_file_path = report_generator.generate_daily_report(raw_file_path)  # 生成并获取报告内容及文件路径
->>>>>>> 588c4a5d
 
     return report, report_file_path  # 返回报告内容和报告文件路径
 
